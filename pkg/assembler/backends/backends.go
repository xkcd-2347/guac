//
// Copyright 2023 The GUAC Authors.
//
// Licensed under the Apache License, Version 2.0 (the "License");
// you may not use this file except in compliance with the License.
// You may obtain a copy of the License at
//
//     http://www.apache.org/licenses/LICENSE-2.0
//
// Unless required by applicable law or agreed to in writing, software
// distributed under the License is distributed on an "AS IS" BASIS,
// WITHOUT WARRANTIES OR CONDITIONS OF ANY KIND, either express or implied.
// See the License for the specific language governing permissions and
// limitations under the License.

package backends

import (
	"context"

	"github.com/guacsec/guac/pkg/assembler/graphql/model"
)

// Backend interface allows having multiple database backends for the same
// GraphQL interface. All backends must implement all queries specified by the
// GraphQL interface and this is enforced by this interface.
type Backend interface {
	// Retrieval read-only queries for software trees
	Artifacts(ctx context.Context, artifactSpec *model.ArtifactSpec) ([]*model.Artifact, error)
	Builders(ctx context.Context, builderSpec *model.BuilderSpec) ([]*model.Builder, error)
	Licenses(ctx context.Context, licenseSpec *model.LicenseSpec) ([]*model.License, error)
	Packages(ctx context.Context, pkgSpec *model.PkgSpec) ([]*model.Package, error)
	Sources(ctx context.Context, sourceSpec *model.SourceSpec) ([]*model.Source, error)
	Vulnerabilities(ctx context.Context, vulnSpec *model.VulnerabilitySpec) ([]*model.Vulnerability, error)

	// Paginated Retrieval read-only queries for software trees
	ArtifactsList(ctx context.Context, artifactSpec model.ArtifactSpec, after *string, first *int) (*model.ArtifactConnection, error)
	BuildersList(ctx context.Context, builderSpec model.BuilderSpec, after *string, first *int) (*model.BuilderConnection, error)
	LicenseList(ctx context.Context, licenseSpec model.LicenseSpec, after *string, first *int) (*model.LicenseConnection, error)
	PackagesList(ctx context.Context, pkgSpec model.PkgSpec, after *string, first *int) (*model.PackageConnection, error)
	SourcesList(ctx context.Context, sourceSpec model.SourceSpec, after *string, first *int) (*model.SourceConnection, error)
	VulnerabilityList(ctx context.Context, vulnSpec model.VulnerabilitySpec, after *string, first *int) (*model.VulnerabilityConnection, error)

	CertifyBadList(ctx context.Context, certifyBadSpec model.CertifyBadSpec, after *string, first *int) (*model.CertifyBadConnection, error)
	CertifyGoodList(ctx context.Context, certifyGoodSpec model.CertifyGoodSpec, after *string, first *int) (*model.CertifyGoodConnection, error)
	CertifyLegalList(ctx context.Context, certifyLegalSpec model.CertifyLegalSpec, after *string, first *int) (*model.CertifyLegalConnection, error)
	ScorecardsList(ctx context.Context, scorecardSpec model.CertifyScorecardSpec, after *string, first *int) (*model.CertifyScorecardConnection, error)
	CertifyVEXStatementList(ctx context.Context, certifyVEXStatementSpec model.CertifyVEXStatementSpec, after *string, first *int) (*model.VEXConnection, error)
	CertifyVulnList(ctx context.Context, certifyVulnSpec model.CertifyVulnSpec, after *string, first *int) (*model.CertifyVulnConnection, error)
	PointOfContactList(ctx context.Context, pointOfContactSpec model.PointOfContactSpec, after *string, first *int) (*model.PointOfContactConnection, error)
	HashEqualList(ctx context.Context, hashEqualSpec model.HashEqualSpec, after *string, first *int) (*model.HashEqualConnection, error)
	HasSBOMList(ctx context.Context, hasSBOMSpec model.HasSBOMSpec, after *string, first *int) (*model.HasSBOMConnection, error)
	HasSLSAList(ctx context.Context, hasSLSASpec model.HasSLSASpec, after *string, first *int) (*model.HasSLSAConnection, error)
	HasSourceAtList(ctx context.Context, hasSourceAtSpec model.HasSourceAtSpec, after *string, first *int) (*model.HasSourceAtConnection, error)
	IsDependencyList(ctx context.Context, isDependencySpec model.IsDependencySpec, after *string, first *int) (*model.IsDependencyConnection, error)
	IsOccurrenceList(ctx context.Context, isOccurrenceSpec model.IsOccurrenceSpec, after *string, first *int) (*model.IsOccurrenceConnection, error)
	HasMetadataList(ctx context.Context, hasMetadataSpec model.HasMetadataSpec, after *string, first *int) (*model.HasMetadataConnection, error)
	PkgEqualList(ctx context.Context, pkgEqualSpec model.PkgEqualSpec, after *string, first *int) (*model.PkgEqualConnection, error)
	VulnEqualList(ctx context.Context, vulnEqualSpec model.VulnEqualSpec, after *string, first *int) (*model.VulnEqualConnection, error)
	VulnerabilityMetadataList(ctx context.Context, vulnerabilityMetadataSpec model.VulnerabilityMetadataSpec, after *string, first *int) (*model.VulnerabilityMetadataConnection, error)

	// Retrieval read-only queries for evidence trees
	CertifyBad(ctx context.Context, certifyBadSpec *model.CertifyBadSpec) ([]*model.CertifyBad, error)
	CertifyGood(ctx context.Context, certifyGoodSpec *model.CertifyGoodSpec) ([]*model.CertifyGood, error)
	CertifyVEXStatement(ctx context.Context, certifyVEXStatementSpec *model.CertifyVEXStatementSpec) ([]*model.CertifyVEXStatement, error)
	CertifyVuln(ctx context.Context, certifyVulnSpec *model.CertifyVulnSpec) ([]*model.CertifyVuln, error)
	CertifyLegal(ctx context.Context, certifyLegalSpec *model.CertifyLegalSpec) ([]*model.CertifyLegal, error)
	HasSBOM(ctx context.Context, hasSBOMSpec *model.HasSBOMSpec) ([]*model.HasSbom, error)
	HasSlsa(ctx context.Context, hasSLSASpec *model.HasSLSASpec) ([]*model.HasSlsa, error)
	HasSourceAt(ctx context.Context, hasSourceAtSpec *model.HasSourceAtSpec) ([]*model.HasSourceAt, error)
	HasMetadata(ctx context.Context, hasMetadataSpec *model.HasMetadataSpec) ([]*model.HasMetadata, error)
	HashEqual(ctx context.Context, hashEqualSpec *model.HashEqualSpec) ([]*model.HashEqual, error)
	IsDependency(ctx context.Context, isDependencySpec *model.IsDependencySpec) ([]*model.IsDependency, error)
	IsOccurrence(ctx context.Context, isOccurrenceSpec *model.IsOccurrenceSpec) ([]*model.IsOccurrence, error)
	PkgEqual(ctx context.Context, pkgEqualSpec *model.PkgEqualSpec) ([]*model.PkgEqual, error)
	PointOfContact(ctx context.Context, pointOfContactSpec *model.PointOfContactSpec) ([]*model.PointOfContact, error)
	Scorecards(ctx context.Context, certifyScorecardSpec *model.CertifyScorecardSpec) ([]*model.CertifyScorecard, error)
	VulnEqual(ctx context.Context, vulnEqualSpec *model.VulnEqualSpec) ([]*model.VulnEqual, error)
	VulnerabilityMetadata(ctx context.Context, vulnerabilityMetadataSpec *model.VulnerabilityMetadataSpec) ([]*model.VulnerabilityMetadata, error)

	// Mutations for software trees (read-write queries)
	IngestArtifact(ctx context.Context, artifact *model.IDorArtifactInput) (string, error)
	IngestArtifacts(ctx context.Context, artifacts []*model.IDorArtifactInput) ([]string, error)
	IngestBuilder(ctx context.Context, builder *model.IDorBuilderInput) (string, error)
	IngestBuilders(ctx context.Context, builders []*model.IDorBuilderInput) ([]string, error)
	IngestLicense(ctx context.Context, license *model.IDorLicenseInput) (string, error)
	IngestLicenses(ctx context.Context, licenses []*model.IDorLicenseInput) ([]string, error)
	IngestPackage(ctx context.Context, pkg model.IDorPkgInput) (*model.PackageIDs, error)
	IngestPackages(ctx context.Context, pkgs []*model.IDorPkgInput) ([]*model.PackageIDs, error)
	IngestSource(ctx context.Context, source model.IDorSourceInput) (*model.SourceIDs, error)
	IngestSources(ctx context.Context, sources []*model.IDorSourceInput) ([]*model.SourceIDs, error)
	IngestVulnerability(ctx context.Context, vuln model.IDorVulnerabilityInput) (*model.VulnerabilityIDs, error)
	IngestVulnerabilities(ctx context.Context, vulns []*model.IDorVulnerabilityInput) ([]*model.VulnerabilityIDs, error)

	// Mutations for evidence trees (read-write queries, assume software trees ingested)
	IngestCertifyBad(ctx context.Context, subject model.PackageSourceOrArtifactInput, pkgMatchType *model.MatchFlags, certifyBad model.CertifyBadInputSpec) (string, error)
	IngestCertifyBads(ctx context.Context, subjects model.PackageSourceOrArtifactInputs, pkgMatchType *model.MatchFlags, certifyBads []*model.CertifyBadInputSpec) ([]string, error)
	IngestCertifyGood(ctx context.Context, subject model.PackageSourceOrArtifactInput, pkgMatchType *model.MatchFlags, certifyGood model.CertifyGoodInputSpec) (string, error)
	IngestCertifyGoods(ctx context.Context, subjects model.PackageSourceOrArtifactInputs, pkgMatchType *model.MatchFlags, certifyGoods []*model.CertifyGoodInputSpec) ([]string, error)
	IngestCertifyVuln(ctx context.Context, pkg model.IDorPkgInput, vulnerability model.IDorVulnerabilityInput, certifyVuln model.ScanMetadataInput) (string, error)
	IngestCertifyVulns(ctx context.Context, pkgs []*model.IDorPkgInput, vulnerabilities []*model.IDorVulnerabilityInput, certifyVulns []*model.ScanMetadataInput) ([]string, error)
	IngestCertifyLegal(ctx context.Context, subject model.PackageOrSourceInput, declaredLicenses []*model.IDorLicenseInput, discoveredLicenses []*model.IDorLicenseInput, certifyLegal *model.CertifyLegalInputSpec) (string, error)
	IngestCertifyLegals(ctx context.Context, subjects model.PackageOrSourceInputs, declaredLicensesList [][]*model.IDorLicenseInput, discoveredLicensesList [][]*model.IDorLicenseInput, certifyLegals []*model.CertifyLegalInputSpec) ([]string, error)
	IngestDependency(ctx context.Context, pkg model.IDorPkgInput, depPkg model.IDorPkgInput, depPkgMatchType model.MatchFlags, dependency model.IsDependencyInputSpec) (string, error)
	IngestDependencies(ctx context.Context, pkgs []*model.IDorPkgInput, depPkgs []*model.IDorPkgInput, depPkgMatchType model.MatchFlags, dependencies []*model.IsDependencyInputSpec) ([]string, error)
	IngestHasSbom(ctx context.Context, subject model.PackageOrArtifactInput, hasSbom model.HasSBOMInputSpec, includes model.HasSBOMIncludesInputSpec) (string, error)
	IngestHasSBOMs(ctx context.Context, subjects model.PackageOrArtifactInputs, hasSBOMs []*model.HasSBOMInputSpec, includes []*model.HasSBOMIncludesInputSpec) ([]string, error)
	IngestHasSourceAt(ctx context.Context, pkg model.IDorPkgInput, pkgMatchType model.MatchFlags, source model.IDorSourceInput, hasSourceAt model.HasSourceAtInputSpec) (string, error)
	IngestHasSourceAts(ctx context.Context, pkgs []*model.IDorPkgInput, pkgMatchType *model.MatchFlags, sources []*model.IDorSourceInput, hasSourceAts []*model.HasSourceAtInputSpec) ([]string, error)
	IngestHasMetadata(ctx context.Context, subject model.PackageSourceOrArtifactInput, pkgMatchType *model.MatchFlags, hasMetadata model.HasMetadataInputSpec) (string, error)
	IngestBulkHasMetadata(ctx context.Context, subjects model.PackageSourceOrArtifactInputs, pkgMatchType *model.MatchFlags, hasMetadataList []*model.HasMetadataInputSpec) ([]string, error)
	IngestHashEqual(ctx context.Context, artifact model.IDorArtifactInput, equalArtifact model.IDorArtifactInput, hashEqual model.HashEqualInputSpec) (string, error)
	IngestHashEquals(ctx context.Context, artifacts []*model.IDorArtifactInput, otherArtifacts []*model.IDorArtifactInput, hashEquals []*model.HashEqualInputSpec) ([]string, error)
	IngestOccurrence(ctx context.Context, subject model.PackageOrSourceInput, artifact model.IDorArtifactInput, occurrence model.IsOccurrenceInputSpec) (string, error)
	IngestOccurrences(ctx context.Context, subjects model.PackageOrSourceInputs, artifacts []*model.IDorArtifactInput, occurrences []*model.IsOccurrenceInputSpec) ([]string, error)
	IngestPkgEqual(ctx context.Context, pkg model.IDorPkgInput, depPkg model.IDorPkgInput, pkgEqual model.PkgEqualInputSpec) (string, error)
	IngestPkgEquals(ctx context.Context, pkgs []*model.IDorPkgInput, otherPackages []*model.IDorPkgInput, pkgEquals []*model.PkgEqualInputSpec) ([]string, error)
	IngestPointOfContact(ctx context.Context, subject model.PackageSourceOrArtifactInput, pkgMatchType *model.MatchFlags, pointOfContact model.PointOfContactInputSpec) (string, error)
	IngestPointOfContacts(ctx context.Context, subjects model.PackageSourceOrArtifactInputs, pkgMatchType *model.MatchFlags, pointOfContacts []*model.PointOfContactInputSpec) ([]string, error)
	IngestSLSA(ctx context.Context, subject model.IDorArtifactInput, builtFrom []*model.IDorArtifactInput, builtBy model.IDorBuilderInput, slsa model.SLSAInputSpec) (string, error)
	IngestSLSAs(ctx context.Context, subjects []*model.IDorArtifactInput, builtFromList [][]*model.IDorArtifactInput, builtByList []*model.IDorBuilderInput, slsaList []*model.SLSAInputSpec) ([]string, error)
	IngestScorecard(ctx context.Context, source model.IDorSourceInput, scorecard model.ScorecardInputSpec) (string, error)
	IngestScorecards(ctx context.Context, sources []*model.IDorSourceInput, scorecards []*model.ScorecardInputSpec) ([]string, error)
	IngestVEXStatement(ctx context.Context, subject model.PackageOrArtifactInput, vulnerability model.IDorVulnerabilityInput, vexStatement model.VexStatementInputSpec) (string, error)
	IngestVEXStatements(ctx context.Context, subjects model.PackageOrArtifactInputs, vulnerabilities []*model.IDorVulnerabilityInput, vexStatements []*model.VexStatementInputSpec) ([]string, error)
	IngestVulnEqual(ctx context.Context, vulnerability model.IDorVulnerabilityInput, otherVulnerability model.IDorVulnerabilityInput, vulnEqual model.VulnEqualInputSpec) (string, error)
	IngestVulnEquals(ctx context.Context, vulnerabilities []*model.IDorVulnerabilityInput, otherVulnerabilities []*model.IDorVulnerabilityInput, vulnEquals []*model.VulnEqualInputSpec) ([]string, error)
	IngestVulnerabilityMetadata(ctx context.Context, vulnerability model.IDorVulnerabilityInput, vulnerabilityMetadata model.VulnerabilityMetadataInputSpec) (string, error)
	IngestBulkVulnerabilityMetadata(ctx context.Context, vulnerabilities []*model.IDorVulnerabilityInput, vulnerabilityMetadataList []*model.VulnerabilityMetadataInputSpec) ([]string, error)

	// Topological queries: queries where node connectivity matters more than node type
	Neighbors(ctx context.Context, node string, usingOnly []model.Edge) ([]model.Node, error)
	NeighborsList(ctx context.Context, node string, usingOnly []model.Edge, after *string, first *int) (*model.NeighborConnection, error)
	Node(ctx context.Context, node string) (model.Node, error)
	Nodes(ctx context.Context, nodes []string) ([]model.Node, error)
	Path(ctx context.Context, subject string, target string, maxPathLength int, usingOnly []model.Edge) ([]model.Node, error)

	// Search queries: queries to help find data in GUAC based on text search
	FindSoftware(ctx context.Context, searchText string) ([]model.PackageSourceOrArtifact, error)
	FindSoftwareList(ctx context.Context, searchText string, after *string, first *int) (*model.FindSoftwareConnection, error)

<<<<<<< HEAD
	// FindTopLevelPackagesRelatedToVulnerability searches for top level packages (i.e. packages with an SBOM) related to the vulnerability ID provided
	FindTopLevelPackagesRelatedToVulnerability(ctx context.Context, vulnerabilityID string) ([][]model.Node, error)
=======
	// FindVulnerability returns all vulnerabilities related to a package
	FindVulnerability(ctx context.Context, purl string, offset *int, limit *int) ([]model.CertifyVulnOrCertifyVEXStatement, error)

	// FindVulnerabilityCPE returns all vulnerabilities related to the package identified by the CPE
	FindVulnerabilityCPE(ctx context.Context, cpe string) ([]model.CertifyVulnOrCertifyVEXStatement, error)

	// FindVulnerabilitySbomURI returns all vulnerabilities related to the package identified by the SBOM ID
	FindVulnerabilitySbomURI(ctx context.Context, purl string, offset *int, limit *int) ([]model.CertifyVulnOrCertifyVEXStatement, error)

	// FindDependentProduct returns all top level packages (i.e. products) dependent on the input PURL package
	FindDependentProduct(ctx context.Context, purl string, offset *int, limit *int) ([]*model.HasSbom, error)
>>>>>>> 9f6fd5a5
}

// BackendArgs interface allows each backend to specify the arguments needed to
// initialize (e.g., credentials).
type BackendArgs interface{}<|MERGE_RESOLUTION|>--- conflicted
+++ resolved
@@ -139,10 +139,9 @@
 	FindSoftware(ctx context.Context, searchText string) ([]model.PackageSourceOrArtifact, error)
 	FindSoftwareList(ctx context.Context, searchText string, after *string, first *int) (*model.FindSoftwareConnection, error)
 
-<<<<<<< HEAD
 	// FindTopLevelPackagesRelatedToVulnerability searches for top level packages (i.e. packages with an SBOM) related to the vulnerability ID provided
 	FindTopLevelPackagesRelatedToVulnerability(ctx context.Context, vulnerabilityID string) ([][]model.Node, error)
-=======
+
 	// FindVulnerability returns all vulnerabilities related to a package
 	FindVulnerability(ctx context.Context, purl string, offset *int, limit *int) ([]model.CertifyVulnOrCertifyVEXStatement, error)
 
@@ -154,7 +153,6 @@
 
 	// FindDependentProduct returns all top level packages (i.e. products) dependent on the input PURL package
 	FindDependentProduct(ctx context.Context, purl string, offset *int, limit *int) ([]*model.HasSbom, error)
->>>>>>> 9f6fd5a5
 }
 
 // BackendArgs interface allows each backend to specify the arguments needed to
